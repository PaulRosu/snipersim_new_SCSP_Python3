#ifndef __SIFT_FORMAT_H
#define __SIFT_FORMAT_H

// Sniper Instruction Trace File Format
//
// ia32 and intel64, little-endian

#include <sys/types.h>

namespace Sift
{

   const uint32_t MagicNumber = 0x54464953; // "SIFT"
   const uint64_t PAGE_SIZE = 4096;
   const uint32_t ICACHE_SIZE = 0x1000;
   const uint64_t ICACHE_OFFSET_MASK = ICACHE_SIZE - 1;
   const uint64_t ICACHE_PAGE_MASK = ~ICACHE_OFFSET_MASK;

   typedef struct
   {
      uint32_t magic;
      uint32_t size;             //< Size of extra header, in bytes
      uint64_t options;          //< Bit field of Option* options
      // Extra header options
      uint8_t  reserved[];
   } __attribute__ ((__packed__)) Header;

   typedef enum
   {
      CompressionZlib = 1,
      ArchIA32 = 2,
      IcacheVariable = 4,
      PhysicalAddress = 8,
   } Option;

   typedef union
   {
      // Simple format for common instructions
      // * first 4 bits: non-zero
      // - address: previous address + previous size
      // - num_addresses: zero or one
      // - is_branch, taken
      // - predicate not supported

      struct {
         uint8_t size:4;    // 1-15
         uint8_t num_addresses:2;
         uint8_t is_branch:1;
         uint8_t taken:1;
         uint64_t addresses[];
      } __attribute__ ((__packed__)) Instruction;

      // Extended format for all instructions
      // * first 4 bits: zero, next 4 bits: non-zero

      struct {
         uint8_t type:4;   // 0
         uint8_t size:4;   // 1-15
         uint8_t num_addresses:2;
         uint8_t is_branch:1;
         uint8_t taken:1;
         uint8_t is_predicate:1;
         uint8_t executed:1;
         uint64_t addr;
         uint64_t addresses[];
      } __attribute__ ((__packed__)) InstructionExt;

      // Other stuff
      // * first 8 bits: zero

      struct {
         uint8_t zero;     // 0
         uint8_t type;
         uint32_t size;
         uint8_t data[];
      } __attribute__ ((__packed__)) Other;

   } __attribute__ ((__packed__)) Record;

   typedef enum {
      RecOtherIcache,
      RecOtherOutput,
      RecOtherSyscallRequest,
      RecOtherSyscallResponse,
      RecOtherNewThread,
      RecOtherNewThreadResponse,
      RecOtherMemoryRequest,
      RecOtherMemoryResponse,
      RecOtherJoin,
      RecOtherJoinResponse,
      RecOtherEndResponse,
      RecOtherIcacheVariable,
      RecOtherSync,
      RecOtherSyncResponse,
      RecOtherLogical2Physical,
      RecOtherMagicInstruction,
      RecOtherMagicInstructionResponse,
      RecOtherRoutineChange,
      RecOtherRoutineAnnounce,
<<<<<<< HEAD
      RecOtherEmu,
      RecOtherEmuResponse,
=======
      RecOtherFork,
      RecOtherForkResponse,
>>>>>>> 5e65222b
      RecOtherEnd = 0xff,
   } RecOtherType;

   typedef enum {
      EmuTypeRdtsc,
      EmuTypeGetProcInfo,
      EmuTypeGetTime,
      EmuTypeCpuid,
      EmuTypeSetThreadInfo,
   } EmuType;

   typedef union {
      struct {
      } rdtsc;
      struct {
      } getprocinfo;
      struct {
      } gettime;
      struct {
         uint32_t eax, ecx;
      } cpuid;
      struct {
         pid_t tid;
      } setthreadinfo;
   } EmuRequest;

   typedef union {
      struct {
         uint64_t cycles;
      } rdtsc;
      struct {
         uint64_t procid, nprocs, emunprocs;
      } getprocinfo;
      struct {
         uint64_t time_ns;
      } gettime;
      struct {
         uint32_t eax, ebx, ecx, edx;
      } cpuid;
      struct {
      } setthreadinfo;
   } EmuReply;

   // Determine record type based on first uint8_t
   inline bool IsInstructionSimple(uint8_t byte) { return byte > 0; }

};

#endif // __SIFT_FORMAT_H<|MERGE_RESOLUTION|>--- conflicted
+++ resolved
@@ -97,13 +97,10 @@
       RecOtherMagicInstructionResponse,
       RecOtherRoutineChange,
       RecOtherRoutineAnnounce,
-<<<<<<< HEAD
       RecOtherEmu,
       RecOtherEmuResponse,
-=======
       RecOtherFork,
       RecOtherForkResponse,
->>>>>>> 5e65222b
       RecOtherEnd = 0xff,
    } RecOtherType;
 
