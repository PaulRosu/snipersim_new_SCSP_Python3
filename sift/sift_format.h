--- conflicted
+++ resolved
@@ -99,12 +99,9 @@
       RecOtherRoutineAnnounce,
       RecOtherEmu,
       RecOtherEmuResponse,
-<<<<<<< HEAD
       RecOtherFork,
       RecOtherForkResponse,
-=======
       RecOtherInstructionCount,
->>>>>>> 05c6853b
       RecOtherEnd = 0xff,
    } RecOtherType;
 
