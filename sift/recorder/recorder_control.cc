--- conflicted
+++ resolved
@@ -96,15 +96,6 @@
       if (KnobUseROI.Value() && any_thread_in_detail)
          endROI(threadid);
    }
-<<<<<<< HEAD
-
-   if (KnobUseResponseFiles.Value() && thread_data[threadid].running && thread_data[threadid].output)
-   {
-      uint64_t res = thread_data[threadid].output->Magic(gax, gbx, gcx);
-      return res;
-   }
-=======
->>>>>>> 05c6853b
 
    return gax;
 }
