#ifndef __SIFT_WRITER_H
#define __SIFT_WRITER_H

#include "sift.h"
#include "sift_format.h"

#include <unordered_map>
#include <fstream>
#include <assert.h>

class vostream;

namespace Sift
{
   class Writer
   {
      typedef void (*GetCodeFunc)(uint8_t *dst, const uint8_t *src, uint32_t size);
      typedef void (*HandleAccessMemoryFunc)(void *arg, MemoryLockType lock_signal, MemoryOpType mem_op, uint64_t d_addr, uint8_t *data_buffer, uint32_t data_size);

      private:
         vostream *output;
         std::ifstream *response;
         GetCodeFunc getCodeFunc;
         HandleAccessMemoryFunc handleAccessMemoryFunc;
         void *handleAccessMemoryArg;
         uint64_t ninstrs, hsize[16], haddr[MAX_DYNAMIC_ADDRESSES+1], nbranch, npredicate, ninstrsmall, ninstrext;

         uint64_t last_address;
         std::unordered_map<uint64_t, bool> icache;
         int fd_va;
         std::unordered_map<intptr_t, bool> m_va2pa;
         char *m_response_filename;
         uint32_t m_id;
         bool m_requires_icache_per_insn;
         bool m_send_va2pa_mapping;

         void handleMemoryRequest(Record &respRec);
         void send_va2pa(uint64_t va);
         uint64_t va2pa_lookup(uint64_t va);

      public:
         Writer(const char *filename, GetCodeFunc getCodeFunc, bool useCompression = false, const char *response_filename = "", uint32_t id = 0, bool arch32 = false, bool requires_icache_per_insn = false, bool send_va2pa_mapping = false);
         ~Writer();
         void End();
         void Instruction(uint64_t addr, uint8_t size, uint8_t num_addresses, uint64_t addresses[], bool is_branch, bool taken, bool is_predicate, bool executed);
         void Output(uint8_t fd, const char *data, uint32_t size);
         uint64_t Syscall(uint16_t syscall_number, const char *data, uint32_t size);
         int32_t NewThread();
         int32_t Join(int32_t);
         void Sync();
         uint64_t Magic(uint64_t a, uint64_t b, uint64_t c);
<<<<<<< HEAD
         bool Emulate(Sift::EmuType type, Sift::EmuRequest &req, Sift::EmuReply &res);
=======
         int32_t Fork();
>>>>>>> 5e65222b
         void RoutineChange(uint64_t eip, uint64_t esp, Sift::RoutineOpType event);
         void RoutineAnnounce(uint64_t eip, const char *name, const char *imgname, uint64_t offset, uint32_t line, uint32_t column, const char *filename);

         void setHandleAccessMemoryFunc(HandleAccessMemoryFunc func, void* arg = NULL) { assert(func); handleAccessMemoryFunc = func; handleAccessMemoryArg = arg; }
   };
};

#endif // __SIFT_WRITER_H<|MERGE_RESOLUTION|>--- conflicted
+++ resolved
@@ -49,11 +49,8 @@
          int32_t Join(int32_t);
          void Sync();
          uint64_t Magic(uint64_t a, uint64_t b, uint64_t c);
-<<<<<<< HEAD
          bool Emulate(Sift::EmuType type, Sift::EmuRequest &req, Sift::EmuReply &res);
-=======
          int32_t Fork();
->>>>>>> 5e65222b
          void RoutineChange(uint64_t eip, uint64_t esp, Sift::RoutineOpType event);
          void RoutineAnnounce(uint64_t eip, const char *name, const char *imgname, uint64_t offset, uint32_t line, uint32_t column, const char *filename);
 
